[package]
authors = ["MaidSafe Developers <dev@maidsafe.net>"]
description = "Autonomi client API"
name = "autonomi"
license = "GPL-3.0"
version = "0.3.3"
edition = "2021"
homepage = "https://maidsafe.net"
readme = "README.md"
repository = "https://github.com/maidsafe/autonomi"

[lib]
name = "autonomi"
crate-type = ["cdylib", "rlib"]

[[example]]
name = "data_and_archive"
required-features = ["full"]

[[example]]
name = "put_and_dir_upload"
required-features = ["full"]

[features]
default = ["vault"]
external-signer = ["ant-evm/external-signer"]
extension-module = ["pyo3/extension-module"]
fs = ["tokio/fs"]
full = ["vault", "fs"]
local = ["ant-networking/local", "ant-evm/local"]
loud = []
registers = []
vault = []

[dependencies]
ant-bootstrap = { path = "../ant-bootstrap", version = "0.1.3" }
ant-evm = { path = "../ant-evm", version = "0.1.8" }
ant-networking = { path = "../ant-networking", version = "0.3.3" }
ant-protocol = { path = "../ant-protocol", version = "0.3.3" }
ant-registers = { path = "../ant-registers", version = "0.4.7" }
bip39 = "2.0.0"
blst = "0.3.13"
blstrs = "0.7.1"
bls = { package = "blsttc", version = "8.0.1" }
bytes = { version = "1.0.1", features = ["serde"] }
const-hex = "1.12.0"
futures = "0.3.30"
hex = "~0.4.3"
libp2p = "0.54.1"
pyo3 = { version = "0.20", optional = true, features = ["extension-module", "abi3-py38"] }
rand = "0.8.5"
rayon = "1.8.0"
rmp-serde = "1.1.1"
self_encryption = "~0.30.0"
serde = { version = "1.0.133", features = ["derive", "rc"] }
sha2 = "0.10.6"
thiserror = "1.0.23"
tokio = { version = "1.35.0", features = ["sync"] }
tracing = { version = "~0.1.26" }
walkdir = "2.5.0"
xor_name = "5.0.0"

[dev-dependencies]
alloy = { version = "0.7.3", default-features = false, features = ["contract", "json-rpc", "network", "node-bindings", "provider-http", "reqwest-rustls-tls", "rpc-client", "rpc-types", "signer-local", "std"] }
ant-logging = { path = "../ant-logging", version = "0.2.44" }
eyre = "0.6.5"
sha2 = "0.10.6"
# Do not specify the version field. Release process expects even the local dev deps to be published.
# Removing the version field is a workaround.
test-utils = { path = "../test-utils" }
tracing-subscriber = { version = "0.3", features = ["env-filter"] }
<<<<<<< HEAD
=======
wasm-bindgen-test = "0.3.43"

[target.'cfg(target_arch = "wasm32")'.dependencies]
console_error_panic_hook = "0.1.7"
evmlib = { path = "../evmlib", version = "0.1.8", features = ["wasm-bindgen"] }
# See https://github.com/sebcrozet/instant/blob/7bd13f51f5c930239fddc0476a837870fb239ed7/README.md#using-instant-for-a-wasm-platform-where-performancenow-is-not-available
instant = { version = "0.1", features = ["wasm-bindgen", "inaccurate"] }
js-sys = "0.3.70"
tracing-subscriber = { version = "0.3", features = ["env-filter"] }
tracing-web = "0.1.3"
xor_name = { version = "5.0.0", features = ["serialize-hex"] }
>>>>>>> c1ae933c

[lints]
workspace = true

[package.metadata.docs.rs]
all-features = true
rustdoc-args = ["--cfg", "docsrs"]
# Adds snippets from the `examples` dir to items if relevant
cargo-args = ["-Zunstable-options", "-Zrustdoc-scrape-examples"]<|MERGE_RESOLUTION|>--- conflicted
+++ resolved
@@ -69,20 +69,6 @@
 # Removing the version field is a workaround.
 test-utils = { path = "../test-utils" }
 tracing-subscriber = { version = "0.3", features = ["env-filter"] }
-<<<<<<< HEAD
-=======
-wasm-bindgen-test = "0.3.43"
-
-[target.'cfg(target_arch = "wasm32")'.dependencies]
-console_error_panic_hook = "0.1.7"
-evmlib = { path = "../evmlib", version = "0.1.8", features = ["wasm-bindgen"] }
-# See https://github.com/sebcrozet/instant/blob/7bd13f51f5c930239fddc0476a837870fb239ed7/README.md#using-instant-for-a-wasm-platform-where-performancenow-is-not-available
-instant = { version = "0.1", features = ["wasm-bindgen", "inaccurate"] }
-js-sys = "0.3.70"
-tracing-subscriber = { version = "0.3", features = ["env-filter"] }
-tracing-web = "0.1.3"
-xor_name = { version = "5.0.0", features = ["serialize-hex"] }
->>>>>>> c1ae933c
 
 [lints]
 workspace = true
