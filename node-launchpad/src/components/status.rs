--- conflicted
+++ resolved
@@ -927,12 +927,6 @@
                     // Validations - Available space
                     if (GB_PER_NODE as usize) > self.available_disk_space_gb {
                         self.error_popup = Some(ErrorPopup::new(
-<<<<<<< HEAD
-                        "Cannot Add Node".to_string(),
-                        format!("\nEach Node requires {}GB of available space.", GB_PER_NODE),
-                        format!("{} has only {}GB remaining.\n\nYou can free up some space or change to different drive in the options.", get_drive_name(&self.storage_mountpoint)?, self.available_disk_space_gb),
-                    ));
-=======
                             "Cannot Add Node".to_string(),
                             format!("\nEach Node requires {GB_PER_NODE}GB of available space."),
                             format!(
@@ -941,7 +935,6 @@
                                 self.available_disk_space_gb
                             ),
                         ));
->>>>>>> c7a9c6b2
                         if let Some(error_popup) = &mut self.error_popup {
                             error_popup.show();
                         }
