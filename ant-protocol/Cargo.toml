--- conflicted
+++ resolved
@@ -23,14 +23,9 @@
 custom_debug = "~0.6.1"
 dirs-next = "~2.0.0"
 hex = "~0.4.3"
-<<<<<<< HEAD
 libp2p = { version = "0.56.0", features = ["identify"] }
 ant-kad = { path = "../ant-kad", version = "0.1.0" }
-prometheus-client = { version = "0.23" }
-=======
-libp2p = { version = "0.56.0", features = ["identify", "kad"] }
 prometheus-client = { version = "0.23.1" }
->>>>>>> dca9e0dc
 prost = { version = "0.9", optional = true }
 rand = "0.8"
 rmp-serde = "1.1.1"
