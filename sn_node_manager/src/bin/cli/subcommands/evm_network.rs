// Copyright (C) 2024 MaidSafe.net limited.
//
// This SAFE Network Software is licensed to you under The General Public License (GPL), version 3.
// Unless required by applicable law or agreed to in writing, the SAFE Network Software distributed
// under the GPL Licence is distributed on an "AS IS" BASIS, WITHOUT WARRANTIES OR CONDITIONS OF ANY
// KIND, either express or implied. Please review the Licences for the specific language governing
// permissions and limitations relating to use of the SAFE Network Software.

use clap::Subcommand;
use color_eyre::eyre::Result;
use sn_evm::{utils::local_evm_network_from_csv, EvmNetwork, EvmNetworkCustom};

#[derive(Subcommand, Clone, Debug)]
#[allow(clippy::enum_variant_names)]
pub enum EvmNetworkCommand {
    /// Use the Arbitrum One network
    EvmArbitrumOne,

    /// Use a custom network
    EvmCustom {
        /// The RPC URL for the custom network
        #[arg(long)]
        rpc_url: String,

        /// The payment token contract address
        #[arg(long, short)]
        payment_token_address: String,

        /// The chunk payments contract address
        #[arg(long, short)]
        data_payments_address: String,
    },

    /// Use the local EVM testnet, loaded from a CSV file.
    EvmLocal,
}

impl TryInto<EvmNetwork> for EvmNetworkCommand {
    type Error = color_eyre::eyre::Error;

    fn try_into(self) -> Result<EvmNetwork> {
        match self {
            Self::EvmArbitrumOne => Ok(EvmNetwork::ArbitrumOne),
            Self::EvmLocal => {
                let network = local_evm_network_from_csv()?;
                Ok(network)
            }
            Self::EvmCustom {
                rpc_url,
                payment_token_address,
<<<<<<< HEAD
                data_payments_address,
            } => EvmNetwork::Custom(EvmNetworkCustom::new(
                &rpc_url,
                &payment_token_address,
                &data_payments_address,
            )),
=======
                chunk_payments_address,
            } => Ok(EvmNetwork::Custom(EvmNetworkCustom::new(
                &rpc_url,
                &payment_token_address,
                &chunk_payments_address,
            ))),
>>>>>>> b4c6a1a3
        }
    }
}<|MERGE_RESOLUTION|>--- conflicted
+++ resolved
@@ -48,21 +48,12 @@
             Self::EvmCustom {
                 rpc_url,
                 payment_token_address,
-<<<<<<< HEAD
                 data_payments_address,
-            } => EvmNetwork::Custom(EvmNetworkCustom::new(
+            } => Ok(EvmNetwork::Custom(EvmNetworkCustom::new(
                 &rpc_url,
                 &payment_token_address,
                 &data_payments_address,
-            )),
-=======
-                chunk_payments_address,
-            } => Ok(EvmNetwork::Custom(EvmNetworkCustom::new(
-                &rpc_url,
-                &payment_token_address,
-                &chunk_payments_address,
             ))),
->>>>>>> b4c6a1a3
         }
     }
 }