// Copyright 2024 MaidSafe.net limited.
//
// This SAFE Network Software is licensed to you under The General Public License (GPL), version 3.
// Unless required by applicable law or agreed to in writing, the SAFE Network Software distributed
// under the GPL Licence is distributed on an "AS IS" BASIS, WITHOUT WARRANTIES OR CONDITIONS OF ANY
// KIND, either express or implied. Please review the Licences for the specific language governing
// permissions and limitations relating to use of the SAFE Network Software.

use crate::relay_manager::{is_a_relayed_peer, RelayManager};
use crate::{
    craft_valid_multiaddr_without_p2p, multiaddr_strip_p2p, Addresses, NetworkEvent, SwarmDriver,
};
use ant_protocol::version::IDENTIFY_PROTOCOL_STR;
use itertools::Itertools;
use libp2p::identify::Info;
use libp2p::kad::K_VALUE;
use libp2p::multiaddr::Protocol;
use libp2p::Multiaddr;
use std::collections::{hash_map, HashSet};
use std::time::{Duration, Instant};

/// The delay before we dial back a peer after receiving an identify event.
/// 180s will most likely remove the UDP tuple from the remote's NAT table.
/// This will make sure that the peer is reachable and that we can add it to the routing table.
const DIAL_BACK_DELAY: Duration = Duration::from_secs(180);

impl SwarmDriver {
    pub(super) fn handle_identify_event(&mut self, identify_event: libp2p::identify::Event) {
        match identify_event {
            libp2p::identify::Event::Received {
                peer_id,
                info,
                connection_id,
            } => {
                let start = Instant::now();
                self.handle_identify_received(peer_id, info, connection_id);
                trace!("SwarmEvent handled in {:?}: identify", start.elapsed());
            }
            // Log the other Identify events.
            libp2p::identify::Event::Sent { .. } => debug!("identify: {identify_event:?}"),
            libp2p::identify::Event::Pushed { .. } => debug!("identify: {identify_event:?}"),
            libp2p::identify::Event::Error { .. } => warn!("identify: {identify_event:?}"),
        }
    }

    fn handle_identify_received(
        &mut self,
        peer_id: libp2p::PeerId,
        info: Info,
        connection_id: libp2p::swarm::ConnectionId,
    ) {
        debug!("identify: received info from {peer_id:?} on {connection_id:?}. Info: {info:?}");
        // If the peer dials us with a different addr, we would add it to our RT via update_pre_existing_peer
        let Some((_, addr_fom_connection, _)) = self.live_connected_peers.get(&connection_id)
        else {
            warn!("identify: received info for peer {peer_id:?} on {connection_id:?} that is not in the live connected peers");
            return;
        };

        let our_identify_protocol = IDENTIFY_PROTOCOL_STR.read().expect("IDENTIFY_PROTOCOL_STR has been locked to write. A call to set_network_id performed. This should not happen.").to_string();

        if info.protocol_version != our_identify_protocol {
            warn!("identify: {peer_id:?} does not have the same protocol. Our IDENTIFY_PROTOCOL_STR: {our_identify_protocol:?}. Their protocol version: {:?}",info.protocol_version);

            self.send_event(NetworkEvent::PeerWithUnsupportedProtocol {
                our_protocol: our_identify_protocol,
                their_protocol: info.protocol_version,
            });
            // Block the peer from any further communication.
            self.swarm.behaviour_mut().blocklist.block_peer(peer_id);
            if let Some(dead_peer) = self.swarm.behaviour_mut().kademlia.remove_peer(&peer_id) {
                error!("Clearing out a protocol mismatch peer from RT. The peer pushed an incorrect identify info after being added: {peer_id:?}");
                self.update_on_peer_removal(*dead_peer.node.key.preimage());
            }

            return;
        }

        if info.agent_version.contains("client") {
            debug!("Peer {peer_id:?} is a client. Not dialing or adding to RT.");
            return;
        }

        let has_dialed = self.dialed_peers.contains(&peer_id);

        let is_relayed_peer = is_a_relayed_peer(info.listen_addrs.iter());

        let addrs = if !is_relayed_peer {
            let addr = craft_valid_multiaddr_without_p2p(addr_fom_connection);
            let Some(addr) = addr else {
                warn!("identify: received info for peer {peer_id:?} on {connection_id:?} that is not in the live connected peers");
                return;
            };
            debug!("Peer {peer_id:?} is a normal peer, crafted valid multiaddress : {addr:?}.");
            vec![addr]
        } else {
            let p2p_addrs = info
                .listen_addrs
                .iter()
                .filter_map(|addr| RelayManager::craft_relay_address(addr, None))
                .unique()
                .collect::<Vec<_>>();
            debug!("Peer {peer_id:?} is a relayed peer. Not using {addr_fom_connection:?} from connection info, rather using p2p addr from identify: {p2p_addrs:?}");
            p2p_addrs
        };

        // Do not use an `already relayed` or a `bootstrap` peer as `potential relay candidate`.
        if !is_relayed_peer && !self.initial_bootstrap.is_bootstrap_peer(&peer_id) {
            if let Some(relay_manager) = self.relay_manager.as_mut() {
                debug!("Adding candidate relay server {peer_id:?}, it's not a bootstrap node");
                relay_manager.add_potential_candidates(&peer_id, &addrs, &info.protocols);
            }
        }

        let (kbucket_full, already_present_in_rt, ilog2) =
            if let Some(kbucket) = self.swarm.behaviour_mut().kademlia.kbucket(peer_id) {
                let ilog2 = kbucket.range().0.ilog2();
                let num_peers = kbucket.num_entries();
                let is_bucket_full = num_peers >= K_VALUE.into();

                // check if peer_id is already a part of RT
                let already_present_in_rt = kbucket
                    .iter()
                    .any(|entry| entry.node.key.preimage() == &peer_id);

                (is_bucket_full, already_present_in_rt, ilog2)
            } else {
                return;
            };

        if already_present_in_rt {
            // If the peer is part already of the RT, try updating the addresses based on the new push info.
            // We don't have to dial it back.

            debug!("Received identify for {peer_id:?} that is already part of the RT. Checking if the addresses {addrs:?} are new.");
            self.update_pre_existing_peer(peer_id, &addrs, is_relayed_peer);
        } else if !self.is_client && !self.local && !has_dialed {
            // When received an identify from un-dialed peer, try to dial it
            // The dial shall trigger the same identify to be sent again and confirm
            // peer is external accessible, hence safe to be added into RT.
            // Client doesn't need to dial back.

            let exists_in_dial_queue = self.dial_queue.contains_key(&peer_id);

<<<<<<< HEAD
        // When received an identify from un-dialed peer, try to dial it
        // The dial shall trigger the same identify to be sent again and confirm
        // peer is external accessible, hence safe to be added into RT.
        if !self.local && !has_dialed {
=======
>>>>>>> 1c8a2c24
            // Only need to dial back for not fulfilled kbucket
            if kbucket_full && !exists_in_dial_queue {
                debug!("received identify for a full bucket {ilog2:?}, not dialing {peer_id:?} on {addrs:?}");
                return;
            }

            info!("received identify info from undialed peer {peer_id:?} for not full kbucket {ilog2:?}, dialing back after {DIAL_BACK_DELAY:?}. Addrs: {addrs:?}");
            match self.dial_queue.entry(peer_id) {
                hash_map::Entry::Occupied(mut entry) => {
                    let (old_addrs, time) = entry.get_mut();

                    debug!("Resetting dial time for {peer_id:?}");
                    *time = Instant::now() + DIAL_BACK_DELAY;

                    for addr in addrs.iter() {
                        if !old_addrs.0.contains(addr) {
                            debug!("Adding new addr {addr:?} to dial queue for {peer_id:?}");
                            old_addrs.0.push(addr.clone());
                        } else {
                            debug!("Already have addr {addr:?} in dial queue for {peer_id:?}.");
                        }
                    }

                    if is_relayed_peer {
                        let mut removed = false;
                        old_addrs.0.retain(|addr| {
                            if addr.iter().any(|seg| matches!(seg, Protocol::P2pCircuit)) {
                                true
                            } else {
                                removed = true;
                                false
                            }
                        });
                        if removed {
                            debug!("Removed non-p2p addr from dial queue for {peer_id:?}. Remaining addrs: {old_addrs:?}");
                        }
                    }
                }
                hash_map::Entry::Vacant(entry) => {
                    debug!("Adding new addr {addrs:?} to dial queue for {peer_id:?}");
                    entry.insert((Addresses(addrs), Instant::now() + DIAL_BACK_DELAY));
                }
            }
        } else {
            // We care only for peers that we dialed and thus are reachable.
            // Or if we are local, we can add the peer directly.
            // A bad node cannot establish a connection with us. So we can add it to the RT directly.

            // With the new bootstrap cache, the workload is distributed,
            // hence no longer need to replace bootstrap nodes for workload share.
            // self.remove_bootstrap_from_full(peer_id);
            debug!("identify: attempting to add addresses to routing table for {peer_id:?}. Addrs: {addrs:?}");

            // Attempt to add the addresses to the routing table.
            for addr in addrs.into_iter() {
                let _routing_update = self
                    .swarm
                    .behaviour_mut()
                    .kademlia
                    .add_address(&peer_id, addr);
            }
        }
    }

    /// If the peer is part already of the RT, try updating the addresses based on the new push info.
    ///
    /// new_addrs will not contain non-p2p-circuit (non-relayed) addresses if the peer is a relayed peer.
    fn update_pre_existing_peer(
        &mut self,
        peer_id: libp2p::PeerId,
        new_addrs: &[Multiaddr],
        is_relayed_peer: bool,
    ) {
        if let Some(kbucket) = self.swarm.behaviour_mut().kademlia.kbucket(peer_id) {
            let new_addrs = new_addrs.iter().cloned().collect::<HashSet<_>>();
            let mut addresses_to_add = Vec::new();

            let Some(entry) = kbucket
                .iter()
                .find(|entry| entry.node.key.preimage() == &peer_id)
            else {
                warn!("Peer {peer_id:?} is not part of the RT. Cannot update addresses.");
                return;
            };
            let existing_addrs = entry
                .node
                .value
                .iter()
                .map(multiaddr_strip_p2p)
                .collect::<HashSet<_>>();
            addresses_to_add.extend(new_addrs.difference(&existing_addrs));

            // remove addresses only for relayed peers.
            if is_relayed_peer {
                let mut addresses_to_remove = Vec::new();
                addresses_to_remove.extend(existing_addrs.difference(&new_addrs));

                if !addresses_to_remove.is_empty() {
                    debug!("Removing addresses from RT for {peer_id:?} (relayed) as the new identify does not contain them: {addresses_to_remove:?}");
                    for multiaddr in addresses_to_remove {
                        let _routing_update = self
                            .swarm
                            .behaviour_mut()
                            .kademlia
                            .remove_address(&peer_id, multiaddr);
                    }
                }
            }

            if !addresses_to_add.is_empty() {
                debug!("Adding addresses to RT for {peer_id:?} as the new identify contains them: {addresses_to_add:?}");
                for multiaddr in addresses_to_add {
                    let _routing_update = self
                        .swarm
                        .behaviour_mut()
                        .kademlia
                        .add_address(&peer_id, multiaddr.clone());
                }
            }
        }
    }
}<|MERGE_RESOLUTION|>--- conflicted
+++ resolved
@@ -134,7 +134,7 @@
 
             debug!("Received identify for {peer_id:?} that is already part of the RT. Checking if the addresses {addrs:?} are new.");
             self.update_pre_existing_peer(peer_id, &addrs, is_relayed_peer);
-        } else if !self.is_client && !self.local && !has_dialed {
+        } else if !self.local && !has_dialed {
             // When received an identify from un-dialed peer, try to dial it
             // The dial shall trigger the same identify to be sent again and confirm
             // peer is external accessible, hence safe to be added into RT.
@@ -142,13 +142,6 @@
 
             let exists_in_dial_queue = self.dial_queue.contains_key(&peer_id);
 
-<<<<<<< HEAD
-        // When received an identify from un-dialed peer, try to dial it
-        // The dial shall trigger the same identify to be sent again and confirm
-        // peer is external accessible, hence safe to be added into RT.
-        if !self.local && !has_dialed {
-=======
->>>>>>> 1c8a2c24
             // Only need to dial back for not fulfilled kbucket
             if kbucket_full && !exists_in_dial_queue {
                 debug!("received identify for a full bucket {ilog2:?}, not dialing {peer_id:?} on {addrs:?}");
